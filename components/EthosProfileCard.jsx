--- conflicted
+++ resolved
@@ -40,8 +40,6 @@
       } = await userRes.json();
       setProgress(50);
 
-<<<<<<< HEAD
-=======
       } = userJson;
       const vouchesGivenEth = toEth(givenWei);
       const vouchesReceivedEth = toEth(receivedWei);
@@ -57,14 +55,11 @@
       setProgress(55);
 
       // 3) v1: ETH price
->>>>>>> 5240a2b0
       const priceRes = await fetch(
         'https://api.ethos.network/api/v1/exchange-rates/eth-price'
       );
       if (!priceRes.ok) throw new Error(`Price lookup failed (${priceRes.status})`);
       const { data: { price: ethPrice } = {} } = await priceRes.json();
-<<<<<<< HEAD
-=======
       const {
         data: { price: ethPrice } = {}
       } = await priceRes.json();
@@ -99,7 +94,6 @@
       const {
         data: { vouchedEth: totalVouchedEth }
       } = await vouchedRes.json();
->>>>>>> 5240a2b0
       setProgress(100);
 
       setData({
@@ -112,8 +106,6 @@
         vouchGiven: { count: givenCount, eth: toEth(givenWei) },
         vouchReceived: { count: receivedCount, eth: toEth(receivedWei) },
         ethPrice
-<<<<<<< HEAD
-=======
         avatar,
         status,
         score,
@@ -128,7 +120,6 @@
         address,
         ethPrice,
         totalVouchedEth
->>>>>>> 5240a2b0
       });
     } catch (err) {
       console.error(err);
@@ -193,10 +184,7 @@
           </Section>
 
           <Section title="On-Chain">
-<<<<<<< HEAD
-=======
             <Row label="Primary Address" value={data.address} />
->>>>>>> 5240a2b0
             <Row
               label="ETH Price"
               value={`$${Number(data.ethPrice).toFixed(2)}`}
