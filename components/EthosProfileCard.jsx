--- conflicted
+++ resolved
@@ -11,8 +11,8 @@
   const toEth = (wei) => (Number(wei) / 1e18).toFixed(3);
 
   const handleSearch = async () => {
-    const input = handle.trim().replace(/^@/, '');
-    if (!input) return;
+    const username = handle.trim().replace(/^@/, '');
+    if (!username) return;
 
     setError('');
     setData(null);
@@ -20,115 +20,75 @@
     setProgress(0);
 
     try {
+      // 1) v2: lookup user by X handle
       const userRes = await fetch(
-        `https://api.ethos.network/api/v2/user/by/x/${input}`
+        `https://api.ethos.network/api/v2/user/by/x/${username}`
       );
-      if (!userRes.ok) throw new Error(`User lookup failed (${userRes.status})`);
+      if (!userRes.ok) {
+        throw new Error(`User lookup failed (${userRes.status})`);
+      }
+      const userJson = await userRes.json();
       const {
         id,
         profileId,
         displayName,
-        username,
+        username: uname,
         avatarUrl,
+        status,
+        score,
+        xpTotal,
+        xpStreakDays,
         stats: {
-          review: { received: { positive = 0, neutral = 0, negative = 0 } = {} } = {},
+          review: {
+            received: { positive = 0, neutral = 0, negative = 0 } = {},
+          } = {},
           vouch: {
-            given: { count: givenCount = 0, amountWeiTotal: givenWei = '0' } = {},
-            received: { count: receivedCount = 0, amountWeiTotal: receivedWei = '0' } = {}
-          } = {}
-        } = {}
-      } = await userRes.json();
-      setProgress(50);
-
-<<<<<<< HEAD
-=======
+            given:   { count: vGiven = 0,   amountWeiTotal: wGiven = '0' } = {},
+            received:{ count: vRecv = 0,   amountWeiTotal: wRecv = '0' } = {},
+          } = {},
+        } = {},
       } = userJson;
-      const vouchesGivenEth = toEth(givenWei);
-      const vouchesReceivedEth = toEth(receivedWei);
       setProgress(40);
 
-      // 2) v1: get on-chain addresses
+      // 2) v1: fetch on-chain address
       const addrRes = await fetch(
         `https://api.ethos.network/api/v1/addresses/profileId:${profileId}`
       );
-      if (!addrRes.ok) throw new Error(`Address lookup failed (${addrRes.status})`);
+      if (!addrRes.ok) {
+        throw new Error(`Address lookup failed (${addrRes.status})`);
+      }
       const { data: addrList } = await addrRes.json();
-      const address = addrList[0]?.address ?? 'N/A';
-      setProgress(55);
-
-      // 3) v1: ETH price
->>>>>>> 5240a2b0
+      const primaryAddress = addrList[0]?.address ?? 'N/A';
+      setProgress(60);
+
+      // 3) v1: fetch ETH price
       const priceRes = await fetch(
         'https://api.ethos.network/api/v1/exchange-rates/eth-price'
       );
-      if (!priceRes.ok) throw new Error(`Price lookup failed (${priceRes.status})`);
-      const { data: { price: ethPrice } = {} } = await priceRes.json();
-<<<<<<< HEAD
-=======
+      if (!priceRes.ok) {
+        throw new Error(`Price lookup failed (${priceRes.status})`);
+      }
       const {
-        data: { price: ethPrice } = {}
+        data: { price: ethPrice } = {},
       } = await priceRes.json();
-      setProgress(70);
-
-      // 4) v1: reviews count
-      const revRes = await fetch(
-        `https://api.ethos.network/api/v1/reviews/count`,
-        {
-          method: 'POST',
-          headers: { 'Content-Type': 'application/json' },
-          body: JSON.stringify({ subject: [`profileId:${profileId}`] })
-        }
-      );
-      if (!revRes.ok) throw new Error(`Review count failed (${revRes.status})`);
-      const {
-        data: { count: reviewsCount }
-      } = await revRes.json();
-      setProgress(85);
-
-      // 5) v1: total vouch ETH
-      const vouchedRes = await fetch(
-        `https://api.ethos.network/api/v1/vouches/vouched-ethereum`,
-        {
-          method: 'POST',
-          headers: { 'Content-Type': 'application/json' },
-          body: JSON.stringify({ target: `profileId:${profileId}` })
-        }
-      );
-      if (!vouchedRes.ok)
-        throw new Error(`Vouched ETH lookup failed (${vouchedRes.status})`);
-      const {
-        data: { vouchedEth: totalVouchedEth }
-      } = await vouchedRes.json();
->>>>>>> 5240a2b0
       setProgress(100);
 
+      // 4) commit to state
       setData({
         id,
         profileId,
         displayName,
-        username,
+        username: uname,
         avatarUrl,
-        reviewStats: { positive, neutral, negative },
-        vouchGiven: { count: givenCount, eth: toEth(givenWei) },
-        vouchReceived: { count: receivedCount, eth: toEth(receivedWei) },
-        ethPrice
-<<<<<<< HEAD
-=======
-        avatar,
         status,
         score,
         xpTotal,
         xpStreakDays,
-        reviewStats,
-        reviewsCount,
-        vouchesGiven,
-        vouchesGivenEth,
-        vouchesReceived,
-        vouchesReceivedEth,
-        address,
+        reviewStats: { positive, neutral, negative },
+        vouchGiven:    { count: vGiven, eth: toEth(wGiven) },
+        vouchReceived: { count: vRecv, eth: toEth(wRecv) },
+        primaryAddress,
         ethPrice,
-        totalVouchedEth
->>>>>>> 5240a2b0
       });
     } catch (err) {
       console.error(err);
@@ -150,8 +110,11 @@
           onChange={(e) => setHandle(e.target.value)}
           placeholder="Twitter handle"
         />
-        <button onClick={handleSearch} disabled={loading || !handle.trim()}>
-          Search
+        <button
+          onClick={handleSearch}
+          disabled={loading || !handle.trim()}
+        >
+          {loading ? 'Searching…' : 'Search'}
         </button>
       </div>
 
@@ -168,37 +131,55 @@
 
       {data && (
         <div className={styles.card}>
+          {/* Header */}
           <div className={styles.header}>
-            <img src={data.avatarUrl} alt="" className={styles.avatar} />
+            {data.avatarUrl && (
+              <img
+                src={data.avatarUrl}
+                alt=""
+                className={styles.avatar}
+              />
+            )}
             <div>
               <h2>{data.displayName}</h2>
               <div className={styles.handle}>@{data.username}</div>
             </div>
           </div>
 
+          {/* Main Stats */}
+          <Section title="Main Stats">
+            <Row label="ID"            value={data.id} />
+            <Row label="Profile ID"    value={data.profileId} />
+            <Row label="Status"        value={data.status} />
+            <Row label="Score"         value={data.score} />
+            <Row label="XP Total"      value={data.xpTotal} />
+            <Row label="XP Streak Days" value={data.xpStreakDays} />
+          </Section>
+
+          {/* Reviews Received */}
           <Section title="Reviews Received">
             <Row label="Positive" value={data.reviewStats.positive} />
-            <Row label="Neutral" value={data.reviewStats.neutral} />
+            <Row label="Neutral"  value={data.reviewStats.neutral}  />
             <Row label="Negative" value={data.reviewStats.negative} />
           </Section>
 
+          {/* Vouches Given */}
           <Section title="Vouches Given">
-            <Row label="Count" value={data.vouchGiven.count} />
+            <Row label="Count"     value={data.vouchGiven.count} />
             <Row label="Total ETH" value={`${data.vouchGiven.eth} ETH`} />
           </Section>
 
+          {/* Vouches Received */}
           <Section title="Vouches Received">
-            <Row label="Count" value={data.vouchReceived.count} />
+            <Row label="Count"     value={data.vouchReceived.count} />
             <Row label="Total ETH" value={`${data.vouchReceived.eth} ETH`} />
           </Section>
 
+          {/* On-Chain */}
           <Section title="On-Chain">
-<<<<<<< HEAD
-=======
-            <Row label="Primary Address" value={data.address} />
->>>>>>> 5240a2b0
+            <Row label="Primary Address" value={data.primaryAddress} />
             <Row
-              label="ETH Price"
+              label="ETH Price (USD)"
               value={`$${Number(data.ethPrice).toFixed(2)}`}
             />
           </Section>
@@ -208,7 +189,7 @@
   );
 }
 
-// Reusable sub-components
+// ––– Sub-components –––
 function Section({ title, children }) {
   return (
     <div className={styles.section}>
