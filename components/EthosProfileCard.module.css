--- conflicted
+++ resolved
@@ -1,5 +1,4 @@
 :root {
-<<<<<<< HEAD
   --crt-bg-dark: #001400;
   --crt-bg-light: rgba(0, 20, 0, 0.6);
   --glass-light: rgba(255, 255, 255, 0.06);
@@ -11,7 +10,7 @@
 }
 
 /* Wrapper */
-=======
+
   /* CRT color palette */
   --crt-bg-dark: #000000;
   --crt-bg-light: rgba(0, 0, 0, 0.6);
@@ -24,7 +23,6 @@
 }
 
 /* Page wrapper */
->>>>>>> 09ff30b0
 .wrapper {
   background: radial-gradient(circle at top left, #111, var(--crt-bg-dark));
   min-height: 100vh;
@@ -63,11 +61,8 @@
   transition: background 0.2s, transform 0.2s;
 }
 .searchBar button:hover:not(:disabled) {
-<<<<<<< HEAD
   background: rgba(57, 255, 20, 0.1);
-=======
   background: rgba(0, 255, 65, 0.1);
->>>>>>> 09ff30b0
   transform: translateY(-1px);
 }
 .searchBar button:disabled {
@@ -82,11 +77,8 @@
   backdrop-filter: blur(12px);
   border: 1px solid var(--glass-border);
   border-radius: 24px;
-<<<<<<< HEAD
   box-shadow: 0 8px 32px rgba(57, 255, 20, 0.2);
-=======
   box-shadow: 0 8px 32px rgba(0, 255, 65, 0.2);
->>>>>>> 09ff30b0
   padding: 2rem;
   margin: auto;
   max-width: 600px;
@@ -95,14 +87,11 @@
 .card::after {
   content: '';
   position: absolute;
-<<<<<<< HEAD
   top: 0;
   left: 0;
   right: 0;
   bottom: 0;
-=======
   inset: 0;
->>>>>>> 09ff30b0
   background-image: repeating-linear-gradient(
     rgba(0, 0, 0, 0.05) 0 1px,
     transparent 1px 2px
@@ -149,11 +138,8 @@
   margin-top: 0.25rem;
 }
 
-<<<<<<< HEAD
 /* Sections */
-=======
 /* Section Panels */
->>>>>>> 09ff30b0
 .section {
   position: relative;
   margin-bottom: 1.5rem;
@@ -164,11 +150,8 @@
   transition: background 0.2s;
 }
 .section:hover {
-<<<<<<< HEAD
   background: rgba(255, 255, 255, 0.12);
-=======
   background: rgba(44, 26, 26, 0.603);
->>>>>>> 09ff30b0
 }
 .sectionTitle {
   font-size: 1.125rem;
