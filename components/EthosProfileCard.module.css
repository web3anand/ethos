--- conflicted
+++ resolved
@@ -1,5 +1,4 @@
 :root {
-<<<<<<< HEAD
   --crt-bg-dark: #001400;
   --crt-bg-light: rgba(0, 20, 0, 0.6);
   --glass-light: rgba(255, 255, 255, 0.06);
@@ -21,14 +20,12 @@
   --neon-cyan: #00ffff;
   --neon-magenta: #ff00ff;
   --text-crt: #00ff41;
-=======
   --bg-page: #121212;
   --bg-glass: rgba(30, 30, 30, 0.6);
   --border-glass: rgba(255, 255, 255, 0.1);
   --text-primary: #e0e0e0;
   --text-secondary: #aaaaaa;
   --accent: #3fa9f5;
->>>>>>> 729be2ca
 }
 
 /* Page wrapper */
@@ -70,12 +67,9 @@
   transition: background 0.2s, transform 0.2s;
 }
 .searchBar button:hover:not(:disabled) {
-<<<<<<< HEAD
   background: rgba(57, 255, 20, 0.1);
   background: rgba(0, 255, 65, 0.1);
-=======
   background: rgba(63, 169, 245, 0.1);
->>>>>>> 729be2ca
   transform: translateY(-1px);
 }
 .searchBar button:disabled {
@@ -90,12 +84,9 @@
   backdrop-filter: blur(12px);
   border: 1px solid var(--border-glass);
   border-radius: 24px;
-<<<<<<< HEAD
   box-shadow: 0 8px 32px rgba(57, 255, 20, 0.2);
   box-shadow: 0 8px 32px rgba(0, 255, 65, 0.2);
-=======
   box-shadow: 0 8px 32px rgba(63, 169, 245, 0.2);
->>>>>>> 729be2ca
   padding: 2rem;
   margin: auto;
   max-width: 600px;
@@ -160,12 +151,9 @@
   transition: background 0.2s;
 }
 .section:hover {
-<<<<<<< HEAD
   background: rgba(255, 255, 255, 0.12);
   background: rgba(44, 26, 26, 0.603);
-=======
   background: rgba(63, 169, 245, 0.05);
->>>>>>> 729be2ca
 }
 .sectionTitle {
   font-size: 1.125rem;
